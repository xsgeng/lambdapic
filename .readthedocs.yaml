# Read the Docs configuration file
# See https://docs.readthedocs.io/en/stable/config-file/v2.html for details

# Required
version: 2

# Set the OS, Python version, and other tools you might need
build:
  os: ubuntu-24.04
  tools:
    python: "miniconda-latest"

conda:
  environment: docs/source/conda.yml

# Build documentation in the "docs/" directory with Sphinx
sphinx:
<<<<<<< HEAD
   configuration: docs/source/conf.py
=======
   configuration: docs/source/conf.py

conda:
  environment: docs/source/conda.yml
  
# Optionally, but recommended,
# declare the Python requirements required to build your documentation
# See https://docs.readthedocs.io/en/stable/guides/reproducible-builds.html
python:
   install:
   - method: pip
     path: .
   - requirements: docs/source/requirements.txt
        
>>>>>>> 1b542409
<|MERGE_RESOLUTION|>--- conflicted
+++ resolved
@@ -15,21 +15,4 @@
 
 # Build documentation in the "docs/" directory with Sphinx
 sphinx:
-<<<<<<< HEAD
-   configuration: docs/source/conf.py
-=======
-   configuration: docs/source/conf.py
-
-conda:
-  environment: docs/source/conda.yml
-  
-# Optionally, but recommended,
-# declare the Python requirements required to build your documentation
-# See https://docs.readthedocs.io/en/stable/guides/reproducible-builds.html
-python:
-   install:
-   - method: pip
-     path: .
-   - requirements: docs/source/requirements.txt
-        
->>>>>>> 1b542409
+   configuration: docs/source/conf.py